# Configuration file for arXiv Paper Monitor

# Maximum total number of papers to fetch across all categories in a single run.
# This acts as a safeguard if the number of papers published today is very large.
max_total_results: 100

# --- Relevance Checking Method ---
# Determines the overall method used for checking paper relevance.
# Options: "keyword" or "llm"
relevance_checking_method: "llm"

# Paper source configuration
paper_source:
  type: "arxiv"  # Options: arxiv
  arxiv:
    categories: [  # ArXiv categories to search - find categories here: https://arxiv.org/category_taxonomy
                  "math-ph",          # Mathematical Physics
                  "physics.atm-clus", # Atomic and Molecular Clusters
                  "physics.comp-ph",  # Computational Physics
                  "quant-ph",         # Quantum Physics
                  "physics.data-an",  # Data Analysis, Statistics and Probability
                  "math.IT",          # Information Theory
                  "math.NA",          # Numerical Analysis
                  "math.OC",          # Optimization and Control
                  "cs.AI",            # Artificial Intelligence
                  "cs.CE",            # Computational Engineering, Finance, and Science
                  "cs.IT",            # Information Theory
                  "cs.LG"             # Machine Learning
                ]
    # arXiv categories to monitor
    keywords: [ # Keywords to filter papers (case insensitive)
               "tensor network",
               "quantum circuit simulation",
               "expectation value estimation",
               "contraction path",
               "Quantum Approximate Optimization Algorithm",
               "QAOA",
               "variational quantum eigensolver",
               "VQE",
               ]
    fetch_window: 24  # Hours to look back for papers

# Relevance checker specific settings (used depending on relevance_checking_method)
relevance_checker:
  llm:
    provider: "groq"  # Options: groq, custom
    groq: # Settings specific to the "groq" provider
      # SECURITY: Consider using environment variable (GROQ_API_KEY) instead!
<<<<<<< HEAD
      api_key: "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"  # Your Groq API key
=======
      api_key: ""  # Your Groq API key
>>>>>>> afcfbdcd
      model: "llama-3.1-8b-instant"  # Groq model to use
      prompt: "Is this paper relevant to my research on tensor networks for quantum circuit simulations, or quantum circuit simulation in general?"
      batch_size: 5  # Number of papers to process in each batch (0 for no batching)
      confidence_threshold: 0.7  # Minimum confidence score to consider a paper relevant
      batch_delay_seconds: 15 # Seconds to wait between consecutive batch API calls (adjust based on rate limits)

# Output configuration
output:
  file: "relevant_papers.txt"  # File to save relevant papers
  format: "markdown"  # Output format (markdown, plain)
  include_confidence: true  # Whether to include confidence scores in output
  include_explanation: true  # Whether to include LLM explanations in output

# Schedule configuration
schedule:
  run_time: "09:00"  # Daily run time (24-hour format)
  timezone: "UTC"  # Timezone for run time

# --- Notifications Configuration ---
notifications:
  # --- Enable/Disable Email ---
  # Set this to 'true' to enable sending summary emails, 'false' to disable.
  # If false, the settings below are ignored.
  send_email_summary: true

  # --- Recipient Emails ---
  # A list of email addresses that will receive the summary email.
  # Add each recipient on a new line starting with '- '.
  email_recipients:
<<<<<<< HEAD
    - "madsen3008@gmail.com"
    - "lucas.1998@live.dk"
=======
    - "some_email@gmail.com"
    # - "another_email@example.org"
>>>>>>> afcfbdcd

  # --- Sender Email Credentials ---
  # IMPORTANT: Storing credentials directly in this file is INSECURE,
  # especially if you commit it to version control (like Git).
  # It's strongly recommended to use one of these alternatives:
  #   1. Environment Variables: Load the address/password from the system environment.
  #   2. Secrets Manager: Use a dedicated service (AWS Secrets Manager, HashiCorp Vault, etc.).
  #   3. App Passwords (Gmail/Google Workspace): If using Gmail with 2-Factor Authentication (2FA) enabled,
  #      you MUST generate an "App Password" specifically for this application.
  #      See: https://myaccount.google.com/apppasswords
  email_sender:
    # The email address the summary email will be sent FROM.
<<<<<<< HEAD
    address: "madsen3008@gmail.com"

    # The email password for the sender address OR the generated App Password (e.g. if using Gmail with 2FA enabled).
    password: "nlsj yket flvw hfyo"
=======
    address: ""

    # The email password for the sender address OR the generated App Password (e.g. if using Gmail with 2FA enabled).
    password: ""
>>>>>>> afcfbdcd

  # --- SMTP Server Details ---
  # These settings tell the script how to connect to your email provider's sending server.
  # You often need to look these up for your specific email provider (e.g., search "Gmail SMTP settings").
  smtp:
    # The hostname of the SMTP server.
    # Common examples:
    #   - Gmail: "smtp.gmail.com"
    #   - Outlook/Office365: "smtp.office365.com"
    #   - Yahoo: "smtp.mail.yahoo.com"
    server: "smtp.gmail.com"

    # The port number for the SMTP server connection.
    # Common examples:
    #   - 587 (Recommended for TLS/STARTTLS encryption)
    #   - 465 (Used for older SSL encryption)
    #   - 25 (Standard SMTP, often blocked, usually unencrypted - avoid if possible)
    # Port 587 is the most common for modern secure connections.
    port: 587<|MERGE_RESOLUTION|>--- conflicted
+++ resolved
@@ -46,11 +46,7 @@
     provider: "groq"  # Options: groq, custom
     groq: # Settings specific to the "groq" provider
       # SECURITY: Consider using environment variable (GROQ_API_KEY) instead!
-<<<<<<< HEAD
-      api_key: "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"  # Your Groq API key
-=======
       api_key: ""  # Your Groq API key
->>>>>>> afcfbdcd
       model: "llama-3.1-8b-instant"  # Groq model to use
       prompt: "Is this paper relevant to my research on tensor networks for quantum circuit simulations, or quantum circuit simulation in general?"
       batch_size: 5  # Number of papers to process in each batch (0 for no batching)
@@ -80,13 +76,8 @@
   # A list of email addresses that will receive the summary email.
   # Add each recipient on a new line starting with '- '.
   email_recipients:
-<<<<<<< HEAD
-    - "madsen3008@gmail.com"
-    - "lucas.1998@live.dk"
-=======
     - "some_email@gmail.com"
     # - "another_email@example.org"
->>>>>>> afcfbdcd
 
   # --- Sender Email Credentials ---
   # IMPORTANT: Storing credentials directly in this file is INSECURE,
@@ -99,17 +90,10 @@
   #      See: https://myaccount.google.com/apppasswords
   email_sender:
     # The email address the summary email will be sent FROM.
-<<<<<<< HEAD
-    address: "madsen3008@gmail.com"
-
-    # The email password for the sender address OR the generated App Password (e.g. if using Gmail with 2FA enabled).
-    password: "nlsj yket flvw hfyo"
-=======
     address: ""
 
     # The email password for the sender address OR the generated App Password (e.g. if using Gmail with 2FA enabled).
     password: ""
->>>>>>> afcfbdcd
 
   # --- SMTP Server Details ---
   # These settings tell the script how to connect to your email provider's sending server.
